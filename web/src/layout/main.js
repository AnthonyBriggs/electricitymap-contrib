/* eslint-disable react/jsx-no-target-blank */
/* eslint-disable jsx-a11y/anchor-is-valid */
// TODO(olc): re-enable this rule

import React from 'react';
<<<<<<< HEAD
import moment from 'moment';
import { connect, useSelector } from 'react-redux';
=======
import { connect, useDispatch } from 'react-redux';
>>>>>>> 4d883008
import { useLocation } from 'react-router-dom';

// Layout
import Header from './header';
import LayerButtons from './layerbuttons';
import LeftPanel from './leftpanel';
import Legend from './legend';
import Tabs from './tabs';
import Map from './map';

// Modules
import { __ } from '../helpers/translation';
import { isNewClientVersion } from '../helpers/environment';
import { useCustomDatetime } from '../hooks/router';
import { useLoadingOverlayVisible } from '../hooks/redux';
import {
  useClientVersionFetch,
  useGridDataPolling,
  useConditionalWindDataPolling,
  useConditionalSolarDataPolling,
} from '../hooks/fetch';
import { dispatchApplication } from '../store';
import OnboardingModal from '../components/onboardingmodal';
import LoadingOverlay from '../components/loadingoverlay';
import Toggle from '../components/toggle';
import { TIMESCALE } from '../helpers/constants';

// TODO: Move all styles from styles.css to here
// TODO: Remove all unecessary id and class tags

const mapStateToProps = state => ({
  brightModeEnabled: state.application.brightModeEnabled,
  electricityMixMode: state.application.electricityMixMode,
  hasConnectionWarning: state.data.hasConnectionWarning,
  version: state.application.version,
  timescale: state.application.timescale,
  currentDate: (state.data.grid || {}).datetime,
});

const Main = ({
  brightModeEnabled,
  electricityMixMode,
  hasConnectionWarning,
  version,
  timescale,
  currentDate,
}) => {
  const dispatch = useDispatch();
  const location = useLocation();
  const datetime = useCustomDatetime();

  const showLoadingOverlay = useLoadingOverlayVisible();

  // Check for the latest client version once initially.
  useClientVersionFetch();

  // Start grid data polling as soon as the app is mounted.
  useGridDataPolling();

  // Poll wind data if the toggle is enabled.
  useConditionalWindDataPolling();

  // Poll solar data if the toggle is enabled.
  useConditionalSolarDataPolling();

  return (
    <React.Fragment>
      <div
        style={{
          position: 'fixed', /* This is done in order to ensure that dragging will not affect the body */
          width: '100vw',
          height: 'inherit',
          display: 'flex',
          flexDirection: 'column', /* children will be stacked vertically */
          alignItems: 'stretch', /* force children to take 100% width */
        }}
      >
        <Header />
        <div id="inner">
          <LoadingOverlay visible={showLoadingOverlay} />
          <LeftPanel />
          <div id="map-container" className={location.pathname !== '/map' ? 'small-screen-hidden' : ''}>
            <Map />
            <div id="watermark" className={`watermark small-screen-hidden ${brightModeEnabled ? 'brightmode' : ''}`}>
              <a href="http://www.tmrow.com/mission?utm_source=electricitymap.org&utm_medium=referral&utm_campaign=watermark" target="_blank">
                <div id="built-by-tomorrow" />
              </a>
              <a id="hiring-flag" href="https://tmrow.com/jobs" target="_blank">
                <p>we&apos;re hiring!</p>
              </a>
            </div>
            <Legend />
            <div className="controls-container">
              <Toggle
                infoHTML={__('tooltips.cpinfo')}
                onChange={value => dispatchApplication('electricityMixMode', value)}
                options={[
                  { value: 'production', label: __('tooltips.production') },
                  { value: 'consumption', label: __('tooltips.consumption') },
                ]}
                value={electricityMixMode}
              />
              <br />
              <Toggle
                onChange={value => dispatchApplication('timescale', value)}
                options={[TIMESCALE.MONTHLY, TIMESCALE.LIVE].map((k) => {
                  if (k === TIMESCALE.MONTHLY) {
                    return { value: k, label: 'monthly historical' };
                  }
                  if (k === TIMESCALE.LIVE) {
                    return { value: k, label: 'live' };
                  }
                  return { value: 'unknown', label: 'unknown' };
                })}
                value={timescale}
              />
            </div>
            <LayerButtons />
          </div>

          <div id="connection-warning" className={`flash-message ${hasConnectionWarning ? 'active' : ''}`}>
            <div className="inner">
              {__('misc.oops')}
              {' '}
              <a
                href=""
                onClick={(e) => {
                  dispatch({ type: 'GRID_DATA_FETCH_REQUESTED', payload: { datetime } });
                  e.preventDefault();
                }}
              >
                {__('misc.retrynow')}
              </a>
              .
            </div>
          </div>
          <div id="new-version" className={`flash-message ${isNewClientVersion(version) ? 'active' : ''}`}>
            <div className="inner">
              {__('misc.newversion')}
            </div>
          </div>

          { /* end #inner */}
        </div>
        <Tabs />
      </div>
      <OnboardingModal />
      <div
        style={{
          position: 'absolute',
          top: 10,
          left: 0,
          right: 0,
          textAlign: 'center',
          marginRight: 'auto',
          marginLeft: 'auto',
          padding: 18,
          borderRadius: 3,
          cursor: 'pointer',
          color: brightModeEnabled ? '#000' : '#fff',
          fontSize: '3em',
          fontWeight: 'bold',
          display: timescale !== TIMESCALE.LIVE ? undefined : 'none',
          pointerEvents: 'none',
        }}
      >
        {moment(currentDate).format('MMMM YYYY')}
      </div>
    </React.Fragment>
  );
};

export default connect(mapStateToProps)(Main);<|MERGE_RESOLUTION|>--- conflicted
+++ resolved
@@ -3,12 +3,8 @@
 // TODO(olc): re-enable this rule
 
 import React from 'react';
-<<<<<<< HEAD
 import moment from 'moment';
-import { connect, useSelector } from 'react-redux';
-=======
 import { connect, useDispatch } from 'react-redux';
->>>>>>> 4d883008
 import { useLocation } from 'react-router-dom';
 
 // Layout
