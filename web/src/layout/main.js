--- conflicted
+++ resolved
@@ -19,10 +19,7 @@
 import { dispatchApplication } from '../store';
 import OnboardingModal from '../components/onboardingmodal';
 import Toggle from '../components/toggle';
-<<<<<<< HEAD
 import { TIMESCALE } from '../helpers/constants';
-=======
->>>>>>> fec06a72
 
 // TODO: Move all styles from styles.css to here
 // TODO: Remove all unecessary id and class tags
@@ -35,11 +32,7 @@
   currentDate: (state.data.grid || {}).datetime,
 });
 
-<<<<<<< HEAD
 const Main = ({ brightModeEnabled, electricityMixMode, isLeftPanelCollapsed, timescale, currentDate }) => (
-=======
-const Main = ({ brightModeEnabled, electricityMixMode, isLeftPanelCollapsed }) => (
->>>>>>> fec06a72
   <React.Fragment>
     <div
       style={{
@@ -68,7 +61,6 @@
             </a>
           </div>
           <Legend />
-<<<<<<< HEAD
           <div className="controls-container">
             <Toggle
               infoHTML={__('tooltips.cpinfo')}
@@ -94,18 +86,6 @@
               value={timescale}
             />
           </div>
-=======
-          <Toggle
-            className="production-consumption-toggle"
-            infoHTML={__('tooltips.cpinfo')}
-            onChange={value => dispatchApplication('electricityMixMode', value)}
-            options={[
-              { value: 'production', label: __('tooltips.production') },
-              { value: 'consumption', label: __('tooltips.consumption') },
-            ]}
-            value={electricityMixMode}
-          />
->>>>>>> fec06a72
           <LayerButtons />
         </div>
 
