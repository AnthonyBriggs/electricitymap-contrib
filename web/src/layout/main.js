/* eslint-disable react/jsx-no-target-blank */
/* eslint-disable jsx-a11y/anchor-is-valid */
// TODO(olc): re-enable this rule

import React from 'react';
<<<<<<< HEAD
import { connect } from 'react-redux';
import moment from 'moment';
=======
import { connect, useSelector } from 'react-redux';
import { useLocation } from 'react-router-dom';
>>>>>>> 34867922

// Layout
import Header from './header';
import LayerButtons from './layerbuttons';
import LeftPanel from './leftpanel';
import Legend from './legend';
import Tabs from './tabs';
import MapTooltips from './maptooltips';

// Modules
import { __ } from '../helpers/translation';
import { isNewClientVersion } from '../helpers/environment';
import { useCustomDatetime } from '../helpers/router';
import { useLoadingOverlayVisible } from '../hooks/redux';
import {
  useClientVersionFetch,
  useGridDataPolling,
  useConditionalWindDataPolling,
  useConditionalSolarDataPolling,
} from '../hooks/fetch';
import { dispatch, dispatchApplication } from '../store';
import OnboardingModal from '../components/onboardingmodal';
import LoadingOverlay from '../components/loadingoverlay';
import Toggle from '../components/toggle';
import { TIMESCALE } from '../helpers/constants';

// TODO: Move all styles from styles.css to here
// TODO: Remove all unecessary id and class tags

const mapStateToProps = state => ({
  brightModeEnabled: state.application.brightModeEnabled,
  electricityMixMode: state.application.electricityMixMode,
  hasConnectionWarning: state.data.hasConnectionWarning,
  isLeftPanelCollapsed: state.application.isLeftPanelCollapsed,
<<<<<<< HEAD
  timescale: state.application.timescale,
  currentDate: (state.data.grid || {}).datetime,
});

const Main = ({ brightModeEnabled, electricityMixMode, isLeftPanelCollapsed, timescale, currentDate }) => (
  <React.Fragment>
    <div
      style={{
        position: 'fixed', /* This is done in order to ensure that dragging will not affect the body */
        width: '100vw',
        height: 'inherit',
        display: 'flex',
        flexDirection: 'column', /* children will be stacked vertically */
        alignItems: 'stretch', /* force children to take 100% width */
      }}
    >
      <Header />
      <div id="inner">
        <div id="loading" className="loading overlay" />
        <LeftPanel />
        <div id="map-container">
          <div id="zones" className="map-layer" />
          <canvas id="wind" className="map-layer" />
          <canvas id="solar" className="map-layer" />
          <div id="watermark" className={`watermark small-screen-hidden ${brightModeEnabled ? 'brightmode' : ''}`}>
            <a href="http://www.tmrow.com/mission?utm_source=electricitymap.org&utm_medium=referral&utm_campaign=watermark" target="_blank">
              <div id="built-by-tomorrow" />
            </a>
            <a id="hiring-flag" href="https://tmrow.com/jobs" target="_blank">
              <p>we&apos;re hiring!</p>
            </a>
          </div>
          <Legend />
          <div className="controls-container">
            <Toggle
              infoHTML={__('tooltips.cpinfo')}
              onChange={value => dispatchApplication('electricityMixMode', value)}
              options={[
                { value: 'production', label: __('tooltips.production') },
                { value: 'consumption', label: __('tooltips.consumption') },
              ]}
              value={electricityMixMode}
            />
            <br />
            <Toggle
              onChange={value => dispatchApplication('timescale', value)}
              options={[TIMESCALE.MONTHLY, TIMESCALE.LIVE].map((k) => {
                if (k === TIMESCALE.MONTHLY) {
                  return { value: k, label: 'monthly historical' };
                }
                if (k === TIMESCALE.LIVE) {
                  return { value: k, label: 'live' };
                }
                return { value: 'unknown', label: 'unknown' };
              })}
              value={timescale}
            />
=======
  version: state.application.version,
});

const Main = ({
  brightModeEnabled,
  electricityMixMode,
  isLeftPanelCollapsed,
  hasConnectionWarning,
  version,
}) => {
  const location = useLocation();
  const datetime = useCustomDatetime();

  const showLoadingOverlay = useLoadingOverlayVisible();

  // Check for the latest client version once initially.
  useClientVersionFetch();

  // Start grid data polling as soon as the app is mounted.
  useGridDataPolling();

  // Poll wind data if the toggle is enabled.
  useConditionalWindDataPolling();

  // Poll solar data if the toggle is enabled.
  useConditionalSolarDataPolling();

  return (
    <React.Fragment>
      <div
        style={{
          position: 'fixed', /* This is done in order to ensure that dragging will not affect the body */
          width: '100vw',
          height: 'inherit',
          display: 'flex',
          flexDirection: 'column', /* children will be stacked vertically */
          alignItems: 'stretch', /* force children to take 100% width */
        }}
      >
        <Header />
        <div id="inner">
          <LoadingOverlay visible={showLoadingOverlay} />
          <LeftPanel />
          <div id="map-container" className={location.pathname !== '/map' ? 'small-screen-hidden' : ''}>
            <div id="zones" className="map-layer" />
            <canvas id="wind" className="map-layer" />
            <canvas id="solar" className="map-layer" />
            <div id="watermark" className={`watermark small-screen-hidden ${brightModeEnabled ? 'brightmode' : ''}`}>
              <a href="http://www.tmrow.com/mission?utm_source=electricitymap.org&utm_medium=referral&utm_campaign=watermark" target="_blank">
                <div id="built-by-tomorrow" />
              </a>
              <a id="hiring-flag" href="https://tmrow.com/jobs" target="_blank">
                <p>we&apos;re hiring!</p>
              </a>
            </div>
            <Legend />
            <div className="controls-container">
              <Toggle
                infoHTML={__('tooltips.cpinfo')}
                onChange={value => dispatchApplication('electricityMixMode', value)}
                options={[
                  { value: 'production', label: __('tooltips.production') },
                  { value: 'consumption', label: __('tooltips.consumption') },
                ]}
                value={electricityMixMode}
              />
            </div>
            <LayerButtons />
>>>>>>> 34867922
          </div>

          <div id="connection-warning" className={`flash-message ${hasConnectionWarning ? 'active' : ''}`}>
            <div className="inner">
              {__('misc.oops')}
              {' '}
              <a
                href=""
                onClick={(e) => {
                  dispatch({ type: 'GRID_DATA_FETCH_REQUESTED', payload: { datetime } });
                  e.preventDefault();
                }}
              >
                {__('misc.retrynow')}
              </a>
              .
            </div>
          </div>
          <div id="new-version" className={`flash-message ${isNewClientVersion(version) ? 'active' : ''}`}>
            <div className="inner">
              <span dangerouslySetInnerHTML={{ __html: __('misc.newversion') }} />
            </div>
          </div>

          <div
            id="left-panel-collapse-button"
            className={`small-screen-hidden ${isLeftPanelCollapsed ? 'collapsed' : ''}`}
            onClick={() => dispatchApplication('isLeftPanelCollapsed', !isLeftPanelCollapsed)}
            role="button"
            tabIndex="0"
          >
            <i className="material-icons">arrow_drop_down</i>
          </div>

          { /* end #inner */}
        </div>
        <Tabs />
      </div>
<<<<<<< HEAD
      <Tabs />
    </div>
    <Tooltips />
    <OnboardingModal />
    <div
      style={{
        position: 'absolute',
        fontFamily: 'Catamaran',
        top: 10,
        left: 0,
        right: 0,
        textAlign: 'center',
        marginRight: 'auto',
        marginLeft: 'auto',
        padding: 18,
        borderRadius: 3,
        cursor: 'pointer',
        color: brightModeEnabled ? '#000' : '#fff',
        fontSize: '3em',
        fontWeight: 'bold',
        display: timescale !== TIMESCALE.LIVE ? undefined : 'none',
        pointerEvents: 'none',
      }}
    >
      {moment(currentDate).format('MMMM YYYY')}
    </div>
  </React.Fragment>
);
=======
      {/* TODO: Get rid of this as a part of https://github.com/tmrowco/electricitymap-contrib/issues/2288 */}
      <MapTooltips />
      <OnboardingModal />
    </React.Fragment>
  );
};
>>>>>>> 34867922

export default connect(mapStateToProps)(Main);<|MERGE_RESOLUTION|>--- conflicted
+++ resolved
@@ -3,13 +3,9 @@
 // TODO(olc): re-enable this rule
 
 import React from 'react';
-<<<<<<< HEAD
-import { connect } from 'react-redux';
 import moment from 'moment';
-=======
 import { connect, useSelector } from 'react-redux';
 import { useLocation } from 'react-router-dom';
->>>>>>> 34867922
 
 // Layout
 import Header from './header';
@@ -44,66 +40,9 @@
   electricityMixMode: state.application.electricityMixMode,
   hasConnectionWarning: state.data.hasConnectionWarning,
   isLeftPanelCollapsed: state.application.isLeftPanelCollapsed,
-<<<<<<< HEAD
+  version: state.application.version,
   timescale: state.application.timescale,
   currentDate: (state.data.grid || {}).datetime,
-});
-
-const Main = ({ brightModeEnabled, electricityMixMode, isLeftPanelCollapsed, timescale, currentDate }) => (
-  <React.Fragment>
-    <div
-      style={{
-        position: 'fixed', /* This is done in order to ensure that dragging will not affect the body */
-        width: '100vw',
-        height: 'inherit',
-        display: 'flex',
-        flexDirection: 'column', /* children will be stacked vertically */
-        alignItems: 'stretch', /* force children to take 100% width */
-      }}
-    >
-      <Header />
-      <div id="inner">
-        <div id="loading" className="loading overlay" />
-        <LeftPanel />
-        <div id="map-container">
-          <div id="zones" className="map-layer" />
-          <canvas id="wind" className="map-layer" />
-          <canvas id="solar" className="map-layer" />
-          <div id="watermark" className={`watermark small-screen-hidden ${brightModeEnabled ? 'brightmode' : ''}`}>
-            <a href="http://www.tmrow.com/mission?utm_source=electricitymap.org&utm_medium=referral&utm_campaign=watermark" target="_blank">
-              <div id="built-by-tomorrow" />
-            </a>
-            <a id="hiring-flag" href="https://tmrow.com/jobs" target="_blank">
-              <p>we&apos;re hiring!</p>
-            </a>
-          </div>
-          <Legend />
-          <div className="controls-container">
-            <Toggle
-              infoHTML={__('tooltips.cpinfo')}
-              onChange={value => dispatchApplication('electricityMixMode', value)}
-              options={[
-                { value: 'production', label: __('tooltips.production') },
-                { value: 'consumption', label: __('tooltips.consumption') },
-              ]}
-              value={electricityMixMode}
-            />
-            <br />
-            <Toggle
-              onChange={value => dispatchApplication('timescale', value)}
-              options={[TIMESCALE.MONTHLY, TIMESCALE.LIVE].map((k) => {
-                if (k === TIMESCALE.MONTHLY) {
-                  return { value: k, label: 'monthly historical' };
-                }
-                if (k === TIMESCALE.LIVE) {
-                  return { value: k, label: 'live' };
-                }
-                return { value: 'unknown', label: 'unknown' };
-              })}
-              value={timescale}
-            />
-=======
-  version: state.application.version,
 });
 
 const Main = ({
@@ -112,6 +51,8 @@
   isLeftPanelCollapsed,
   hasConnectionWarning,
   version,
+  timescale,
+  currentDate,
 }) => {
   const location = useLocation();
   const datetime = useCustomDatetime();
@@ -169,9 +110,22 @@
                 ]}
                 value={electricityMixMode}
               />
+              <br />
+              <Toggle
+                onChange={value => dispatchApplication('timescale', value)}
+                options={[TIMESCALE.MONTHLY, TIMESCALE.LIVE].map((k) => {
+                  if (k === TIMESCALE.MONTHLY) {
+                    return { value: k, label: 'monthly historical' };
+                  }
+                  if (k === TIMESCALE.LIVE) {
+                    return { value: k, label: 'live' };
+                  }
+                  return { value: 'unknown', label: 'unknown' };
+                })}
+                value={timescale}
+              />
             </div>
             <LayerButtons />
->>>>>>> 34867922
           </div>
 
           <div id="connection-warning" className={`flash-message ${hasConnectionWarning ? 'active' : ''}`}>
@@ -210,42 +164,33 @@
         </div>
         <Tabs />
       </div>
-<<<<<<< HEAD
-      <Tabs />
-    </div>
-    <Tooltips />
-    <OnboardingModal />
-    <div
-      style={{
-        position: 'absolute',
-        fontFamily: 'Catamaran',
-        top: 10,
-        left: 0,
-        right: 0,
-        textAlign: 'center',
-        marginRight: 'auto',
-        marginLeft: 'auto',
-        padding: 18,
-        borderRadius: 3,
-        cursor: 'pointer',
-        color: brightModeEnabled ? '#000' : '#fff',
-        fontSize: '3em',
-        fontWeight: 'bold',
-        display: timescale !== TIMESCALE.LIVE ? undefined : 'none',
-        pointerEvents: 'none',
-      }}
-    >
-      {moment(currentDate).format('MMMM YYYY')}
-    </div>
-  </React.Fragment>
-);
-=======
       {/* TODO: Get rid of this as a part of https://github.com/tmrowco/electricitymap-contrib/issues/2288 */}
       <MapTooltips />
       <OnboardingModal />
+      <div
+        style={{
+          position: 'absolute',
+          fontFamily: 'Catamaran',
+          top: 10,
+          left: 0,
+          right: 0,
+          textAlign: 'center',
+          marginRight: 'auto',
+          marginLeft: 'auto',
+          padding: 18,
+          borderRadius: 3,
+          cursor: 'pointer',
+          color: brightModeEnabled ? '#000' : '#fff',
+          fontSize: '3em',
+          fontWeight: 'bold',
+          display: timescale !== TIMESCALE.LIVE ? undefined : 'none',
+          pointerEvents: 'none',
+        }}
+      >
+        {moment(currentDate).format('MMMM YYYY')}
+      </div>
     </React.Fragment>
   );
 };
->>>>>>> 34867922
 
 export default connect(mapStateToProps)(Main);